--- conflicted
+++ resolved
@@ -1,9 +1,5 @@
 import React, { useEffect, useState } from 'react';
-<<<<<<< HEAD
-import { View, Text, StyleSheet, TouchableOpacity, Alert, ScrollView, Animated, Dimensions } from 'react-native';
-=======
-import { View, Text, StyleSheet, TouchableOpacity, Alert, ScrollView } from 'react-native';
->>>>>>> 5848ec0b
+import { View, Text, StyleSheet, TouchableOpacity, Alert } from 'react-native';
 import { NativeStackScreenProps } from '@react-navigation/native-stack';
 import { RootStackParamList } from '../../navigation/RootNavigator';
 import useAuthStore from '../../state/authStore';
@@ -175,690 +171,148 @@
   };
 
   return (
-<<<<<<< HEAD
-    <SafeAreaWrapper backgroundColor={colors.background} statusBarStyle="light-content">
-      <ScrollView 
-        style={styles.container}
-        showsVerticalScrollIndicator={false}
-        bounces={true}
-      >
-        {/* Hero Section with Dark Theme Gradient */}
-        <Animated.View 
-          style={[
-            styles.heroSection,
-            {
-              opacity: fadeAnim,
-              transform: [{ translateY: slideAnim }]
-            }
-          ]}
-        >
-          <LinearGradient
-            colors={['#1a1a2e', '#16213e', '#0f3460']}
-            start={{ x: 0, y: 0 }}
-            end={{ x: 1, y: 1 }}
-            style={styles.heroGradient}
-          >
-            <View style={styles.heroContent}>
-              <View style={styles.greetingContainer}>
-                <Text style={styles.greetingText}>{getGreeting()}</Text>
-                <Text style={styles.userName}>
-                  {user?.email?.split('@')[0] || 'Traveler'} 👋
-                </Text>
-              </View>
-              
-              <View style={styles.heroStats}>
-                <View style={styles.statItem}>
-                  <Ionicons 
-                    name={socketConnected ? "shield-checkmark" : "shield-outline"} 
-                    size={24} 
-                    color="white" 
-                  />
-                  <Text style={styles.statLabel}>
-                    {socketConnected ? 'Protected' : 'Offline'}
-                  </Text>
-                </View>
-                <View style={styles.statDivider} />
-                <View style={styles.statItem}>
-                  <Ionicons 
-                    name={locationStatus.isTracking ? "location" : "location-outline"} 
-                    size={24} 
-                    color="white" 
-                  />
-                  <Text style={styles.statLabel}>
-                    {locationStatus.isTracking ? 'Tracking' : 'Paused'}
-                  </Text>
-                </View>
-              </View>
-            </View>
-          </LinearGradient>
-        </Animated.View>
-
-        {/* Alert Banner */}
+    <View style={styles.container}>
+      <Text style={styles.heading}>Welcome {user?.email?.split('@')[0] || 'Traveler'} 👋</Text>
+      
+      {/* Connection Status */}
+      <View style={styles.statusContainer}>
+        <Text style={styles.statusText}>
+          📡 Status: {socketConnected ? '🟢 Protected' : '🔴 Offline'}
+        </Text>
+        <Text style={styles.statusText}>
+          📍 Location: {locationStatus.isTracking ? '🟢 Tracking' : '🔴 Not Tracking'}
+        </Text>
         {recentAlerts > 0 && (
-          <Animated.View style={[styles.alertBanner, { opacity: fadeAnim }]}>
-            <LinearGradient
-              colors={['#ff9a56', '#ff6b6b']}
-              start={{ x: 0, y: 0 }}
-              end={{ x: 1, y: 0 }}
-              style={styles.alertGradient}
-            >
-              <Ionicons name="warning" size={20} color="white" />
-              <Text style={styles.alertText}>
-                {recentAlerts} recent alert{recentAlerts > 1 ? 's' : ''} in your area
-              </Text>
-              <TouchableOpacity onPress={() => navigation.navigate('Map')}>
-                <Ionicons name="chevron-forward" size={20} color="white" />
-              </TouchableOpacity>
-            </LinearGradient>
-          </Animated.View>
-        )}
-
-        {/* Quick Actions Grid */}
-        <Animated.View 
-          style={[
-            styles.actionsSection,
-            {
-              opacity: fadeAnim,
-              transform: [{ scale: scaleAnim }]
-            }
-          ]}
-        >
-          <Text style={styles.sectionTitle}>Quick Actions</Text>
-          
-          <View style={styles.primaryActions}>
-            {/* Emergency Button - Large */}
-            <TouchableOpacity 
-              style={styles.emergencyCard}
-              onPress={() => navigation.navigate('Panic')}
-              activeOpacity={0.8}
-            >
-              <LinearGradient
-                colors={['#ff4757', '#c44569']}
-                start={{ x: 0, y: 0 }}
-                end={{ x: 1, y: 1 }}
-                style={styles.emergencyGradient}
-              >
-                <Ionicons name="warning" size={32} color="white" />
-                <Text style={styles.emergencyText}>EMERGENCY</Text>
-                <Text style={styles.emergencySubtext}>Tap for immediate help</Text>
-              </LinearGradient>
-            </TouchableOpacity>
-
-            {/* Location Toggle */}
-            <TouchableOpacity 
-              style={styles.locationCard}
-              onPress={toggleLocationTracking}
-              activeOpacity={0.8}
-            >
-              <LinearGradient
-                colors={locationStatus.isTracking 
-                  ? ['#5f27cd', '#341f97'] 
-                  : ['#636e72', '#2d3436']
-                }
-                start={{ x: 0, y: 0 }}
-                end={{ x: 1, y: 1 }}
-                style={styles.locationGradient}
-              >
-                <Ionicons 
-                  name={locationStatus.isTracking ? "location" : "location-outline"} 
-                  size={28} 
-                  color="white" 
-                />
-                <Text style={styles.locationText}>
-                  {locationStatus.isTracking ? 'Stop Tracking' : 'Start Tracking'}
-                </Text>
-                <Text style={styles.locationSubtext}>
-                  {locationStatus.isTracking ? 'Location active' : 'Enable safety tracking'}
-                </Text>
-              </LinearGradient>
-            </TouchableOpacity>
-          </View>
-
-          {/* Secondary Actions Grid */}
-          <View style={styles.secondaryActions}>
-            <TouchableOpacity 
-              style={styles.actionCard}
-              onPress={() => navigation.navigate('Map')}
-              activeOpacity={0.8}
-            >
-              <View style={styles.actionIconContainer}>
-                <LinearGradient
-                  colors={['#00b894', '#00a085']}
-                  style={styles.actionIconGradient}
-                >
-                  <Ionicons name="map" size={24} color="white" />
-                </LinearGradient>
-              </View>
-              <Text style={styles.actionTitle}>Safety Map</Text>
-              <Text style={styles.actionSubtitle}>View incidents & safe zones</Text>
-            </TouchableOpacity>
-
-            <TouchableOpacity 
-              style={styles.actionCard}
-              onPress={() => navigation.navigate('EmergencyContacts')}
-              activeOpacity={0.8}
-            >
-              <View style={styles.actionIconContainer}>
-                <LinearGradient
-                  colors={['#0984e3', '#0662c7']}
-                  style={styles.actionIconGradient}
-                >
-                  <Ionicons name="people" size={24} color="white" />
-                </LinearGradient>
-              </View>
-              <Text style={styles.actionTitle}>Contacts</Text>
-              <Text style={styles.actionSubtitle}>Manage emergency contacts</Text>
-            </TouchableOpacity>
-
-            <TouchableOpacity 
-              style={styles.actionCard}
-              onPress={handleEmergencyTest}
-              activeOpacity={0.8}
-            >
-              <View style={styles.actionIconContainer}>
-                <LinearGradient
-                  colors={['#fdcb6e', '#e17055']}
-                  style={styles.actionIconGradient}
-                >
-                  <Ionicons name="flask" size={24} color="white" />
-                </LinearGradient>
-              </View>
-              <Text style={styles.actionTitle}>Test Alert</Text>
-              <Text style={styles.actionSubtitle}>Test emergency system</Text>
-            </TouchableOpacity>
-
-            <TouchableOpacity 
-              style={styles.actionCard}
-              onPress={() => navigation.navigate('NotificationSettings')}
-              activeOpacity={0.8}
-            >
-              <View style={styles.actionIconContainer}>
-                <LinearGradient
-                  colors={['#a29bfe', '#6c5ce7']}
-                  style={styles.actionIconGradient}
-                >
-                  <Ionicons name="notifications" size={24} color="white" />
-                </LinearGradient>
-              </View>
-              <Text style={styles.actionTitle}>Settings</Text>
-              <Text style={styles.actionSubtitle}>Configure notifications</Text>
-            </TouchableOpacity>
-          </View>
-        </Animated.View>
-
-        {/* Safety Tips Section */}
-        <Animated.View 
-          style={[
-            styles.tipsSection,
-            { opacity: fadeAnim }
-          ]}
-        >
-          <Text style={styles.sectionTitle}>Safety Tips</Text>
-          <View style={styles.tipCard}>
-            <Ionicons name="bulb" size={20} color={colors.warning} />
-            <Text style={styles.tipText}>
-              Keep your location tracking enabled for better safety coverage
-            </Text>
-          </View>
-          <View style={styles.tipCard}>
-            <Ionicons name="time" size={20} color={colors.success} />
-            <Text style={styles.tipText}>
-              Update your emergency contacts regularly
-            </Text>
-          </View>
-        </Animated.View>
-
-        {/* Logout Button */}
-        <Animated.View style={[styles.logoutSection, { opacity: fadeAnim }]}>
-          <TouchableOpacity onPress={logout} style={styles.logoutButton}>
-            <Ionicons name="log-out-outline" size={20} color={colors.errorLight} />
-            <Text style={styles.logoutText}>Sign Out</Text>
-          </TouchableOpacity>
-        </Animated.View>
-      </ScrollView>
-    </SafeAreaWrapper>
-=======
-    <View style={styles.container}>
-      {/* Header */}
-      <View style={styles.header}>
-        <View style={{ flex: 1 }}>
-          <Text style={styles.greeting}>Hello,</Text>
-          <Text style={styles.userName}>{user?.email?.split('@')[0] || 'Traveler'}</Text>
-        </View>
-        <TouchableOpacity
-          accessibilityRole="button"
-          style={styles.headerIconBtn}
-          onPress={() => navigation.navigate('NotificationSettings')}
-        >
-          <Ionicons name="notifications" size={22} color="#e5e7eb" />
-        </TouchableOpacity>
-      </View>
-
-      {/* Status Chips */}
-      <View style={styles.chipsRow}>
-        <View style={[styles.chip, socketConnected ? styles.chipOk : styles.chipWarn]}>
-          <Ionicons name="shield-checkmark" size={14} color={socketConnected ? '#10b981' : '#f43f5e'} />
-          <Text style={[styles.chipText, { color: socketConnected ? '#10b981' : '#f43f5e' }]}>
-            {socketConnected ? 'Protected' : 'Offline'}
+          <Text style={styles.alertsText}>
+            🚨 {recentAlerts} recent alert{recentAlerts > 1 ? 's' : ''} in your area
           </Text>
-        </View>
-        <View style={[styles.chip, locationStatus.isTracking ? styles.chipOk : styles.chipWarn]}>
-          <Ionicons name="location" size={14} color={locationStatus.isTracking ? '#10b981' : '#f43f5e'} />
-          <Text style={[styles.chipText, { color: locationStatus.isTracking ? '#10b981' : '#f43f5e' }]}>
-            {locationStatus.isTracking ? 'Tracking On' : 'Tracking Off'}
-          </Text>
-        </View>
-        {recentAlerts > 0 && (
-          <View style={[styles.chip, styles.chipAlert]}>
-            <Ionicons name="alert" size={14} color="#f59e0b" />
-            <Text style={[styles.chipText, { color: '#f59e0b' }]}>{recentAlerts} alerts</Text>
-          </View>
         )}
       </View>
 
-      {/* Content */}
-      <ScrollView contentContainerStyle={{ paddingBottom: 24 }} showsVerticalScrollIndicator={false}>
-        {/* Hero SOS */}
-        <View style={styles.heroCard}>
-          <Text style={styles.heroTitle}>Need help?</Text>
-          <Text style={styles.heroSubtitle}>Tap SOS to alert authorities with your location</Text>
-          <TouchableOpacity
-            style={styles.sosButton}
-            activeOpacity={0.85}
-            onPress={() => navigation.navigate('Panic')}
-          >
-            <Ionicons name="alert-circle" size={42} color="#fff" />
-            <Text style={styles.sosText}>SOS</Text>
-          </TouchableOpacity>
-        </View>
-
-        {/* Quick Actions Grid */}
-        <Text style={styles.sectionTitle}>Quick Actions</Text>
-        <View style={styles.grid}>
-          <TouchableOpacity style={styles.tile} onPress={() => navigation.navigate('Map')}>
-            <View style={[styles.tileIconWrap, { backgroundColor: 'rgba(59,130,246,0.15)', borderColor: 'rgba(59,130,246,0.35)' }]}>
-              <Ionicons name="map" size={22} color="#60a5fa" />
-            </View>
-            <Text style={styles.tileTitle}>Live Map</Text>
-            <Text style={styles.tileSubtitle}>View incidents nearby</Text>
-          </TouchableOpacity>
-
-          <TouchableOpacity 
-            style={styles.tile}
-            onPress={toggleLocationTracking}
-          >
-            <View style={[styles.tileIconWrap, { backgroundColor: 'rgba(16,185,129,0.15)', borderColor: 'rgba(16,185,129,0.35)' }]}>
-              <Ionicons name={locationStatus.isTracking ? 'pause-circle' : 'play-circle'} size={22} color="#34d399" />
-            </View>
-            <Text style={styles.tileTitle}>{locationStatus.isTracking ? 'Stop Tracking' : 'Start Tracking'}</Text>
-            <Text style={styles.tileSubtitle}>{locationStatus.isTracking ? 'Location active' : 'Enable tracking'}</Text>
-          </TouchableOpacity>
-
-          <TouchableOpacity style={styles.tile} onPress={() => navigation.navigate('EmergencyContacts')}>
-            <View style={[styles.tileIconWrap, { backgroundColor: 'rgba(251,113,133,0.15)', borderColor: 'rgba(251,113,133,0.35)' }]}>
-              <Ionicons name="people" size={22} color="#fb7185" />
-            </View>
-            <Text style={styles.tileTitle}>Emergency Contacts</Text>
-            <Text style={styles.tileSubtitle}>Manage contacts</Text>
-          </TouchableOpacity>
-
-          <TouchableOpacity style={styles.tile} onPress={handleEmergencyTest}>
-            <View style={[styles.tileIconWrap, { backgroundColor: 'rgba(245,158,11,0.15)', borderColor: 'rgba(245,158,11,0.35)' }]}>
-              <Ionicons name="flask" size={22} color="#f59e0b" />
-            </View>
-            <Text style={styles.tileTitle}>Test Alert</Text>
-            <Text style={styles.tileSubtitle}>Send test notification</Text>
-          </TouchableOpacity>
-        </View>
-
-        {/* Logout */}
-        <TouchableOpacity onPress={logout} style={styles.logout}>
-          <Ionicons name="log-out" size={18} color="#ef4444" />
-          <Text style={styles.logoutText}>Logout</Text>
-        </TouchableOpacity>
-      </ScrollView>
+      <Text style={styles.text}>Quick Actions</Text>
+      <View style={styles.row}>
+        <TouchableOpacity style={styles.card} onPress={() => navigation.navigate('Map')}>
+          <Text style={styles.cardEmoji}>🗺️</Text>
+          <Text style={styles.cardText}>Live Map</Text>
+          <Text style={styles.cardSubtext}>View safety zones</Text>
+        </TouchableOpacity>
+        <TouchableOpacity style={[styles.card, styles.panicCard]} onPress={() => navigation.navigate('Panic')}>
+          <Text style={styles.cardEmoji}>🆘</Text>
+          <Text style={styles.cardText}>Panic Button</Text>
+          <Text style={styles.cardSubtext}>Emergency alert</Text>
+        </TouchableOpacity>
+      </View>
+
+      <View style={styles.row}>
+        <TouchableOpacity 
+          style={[styles.card, locationStatus.isTracking ? styles.trackingActiveCard : styles.trackingInactiveCard]} 
+          onPress={toggleLocationTracking}
+        >
+          <Text style={styles.cardEmoji}>{locationStatus.isTracking ? '📍' : '📍'}</Text>
+          <Text style={styles.cardText}>
+            {locationStatus.isTracking ? 'Stop Tracking' : 'Start Tracking'}
+          </Text>
+          <Text style={styles.cardSubtext}>
+            {locationStatus.isTracking ? 'Location active' : 'Enable tracking'}
+          </Text>
+        </TouchableOpacity>
+        <TouchableOpacity style={styles.card} onPress={() => navigation.navigate('EmergencyContacts')}>
+          <Text style={styles.cardEmoji}>�</Text>
+          <Text style={styles.cardText}>Emergency Contacts</Text>
+          <Text style={styles.cardSubtext}>Manage contacts</Text>
+        </TouchableOpacity>
+      </View>
+
+      <View style={styles.row}>
+        <TouchableOpacity style={styles.card} onPress={handleEmergencyTest}>
+          <Text style={styles.cardEmoji}>🧪</Text>
+          <Text style={styles.cardText}>Test Alert</Text>
+          <Text style={styles.cardSubtext}>Test emergency</Text>
+        </TouchableOpacity>
+        <TouchableOpacity style={styles.card} onPress={() => navigation.navigate('NotificationSettings')}>
+          <Text style={styles.cardEmoji}>�</Text>
+          <Text style={styles.cardText}>Notification Settings</Text>
+          <Text style={styles.cardSubtext}>Configure alerts</Text>
+        </TouchableOpacity>
+      </View>
+
+      <TouchableOpacity onPress={logout} style={styles.logout}>
+        <Text style={styles.logoutText}>Logout</Text>
+      </TouchableOpacity>
     </View>
->>>>>>> 5848ec0b
   );
 }
 
 const styles = StyleSheet.create({
-<<<<<<< HEAD
-  container: {
-    flex: 1,
-    backgroundColor: colors.background,
-  },
-  
-  // Hero Section
-  heroSection: {
-    height: hp(25),
-    marginBottom: spacing.lg,
-  },
-  heroGradient: {
-    flex: 1,
-    justifyContent: 'center',
-    paddingHorizontal: spacing.xl,
-    paddingTop: spacing.lg,
-  },
-  heroContent: {
+  container: { flex: 1, padding: 20, backgroundColor: '#0d1117' },
+  heading: { fontSize: 22, fontWeight: '600', color: '#fff', marginBottom: 16 },
+  statusContainer: {
+    backgroundColor: 'rgba(30, 41, 59, 0.8)',
+    padding: 12,
+    borderRadius: 8,
+    marginBottom: 16,
+    borderWidth: 1,
+    borderColor: 'rgba(51, 65, 85, 0.3)',
+  },
+  statusText: {
+    color: '#fff',
+    fontSize: 14,
+    fontWeight: '500',
+    textAlign: 'center',
+    marginBottom: 4,
+  },
+  alertsText: {
+    color: '#fbbf24',
+    fontSize: 12,
+    textAlign: 'center',
+    fontWeight: '500',
+  },
+  text: { color: '#aaa', marginBottom: 8 },
+  row: { flexDirection: 'row', gap: 12, marginBottom: 12 },
+  card: { 
+    flex: 1, 
+    backgroundColor: '#1e2a33', 
+    padding: 16, 
+    borderRadius: 12, 
     alignItems: 'center',
-  },
-  greetingContainer: {
-    alignItems: 'center',
-    marginBottom: spacing.lg,
-  },
-  greetingText: {
-    ...typography.body,
-    color: 'rgba(255, 255, 255, 0.9)',
-    marginBottom: spacing.xs,
-  },
-  userName: {
-    ...typography.heading2,
-    color: 'white',
-    fontWeight: '700',
+    borderWidth: 1,
+    borderColor: 'rgba(51, 65, 85, 0.3)',
+  },
+  panicCard: {
+    backgroundColor: '#dc2626',
+    borderColor: '#ef4444',
+  },
+  trackingActiveCard: {
+    backgroundColor: '#16a34a',
+    borderColor: '#22c55e',
+  },
+  trackingInactiveCard: {
+    backgroundColor: '#737373',
+    borderColor: '#a3a3a3',
+  },
+  cardEmoji: {
+    fontSize: 24,
+    marginBottom: 8,
+  },
+  cardText: { 
+    color: '#fff', 
+    fontWeight: '600', 
+    fontSize: 14,
+    marginBottom: 4,
+  },
+  cardSubtext: {
+    color: '#aaa',
+    fontSize: 11,
     textAlign: 'center',
   },
-  heroStats: {
-    flexDirection: 'row',
-    alignItems: 'center',
-    backgroundColor: 'rgba(255, 255, 255, 0.2)',
-    paddingHorizontal: spacing.lg,
-    paddingVertical: spacing.md,
-    borderRadius: borderRadius.xl,
-  },
-  statItem: {
-    alignItems: 'center',
-    flex: 1,
-  },
-  statDivider: {
-    width: 1,
-    height: 30,
-    backgroundColor: 'rgba(255, 255, 255, 0.3)',
-    marginHorizontal: spacing.md,
-  },
-  statLabel: {
-    ...typography.caption,
-    color: 'white',
-    marginTop: spacing.xs,
-    fontWeight: '600',
-  },
-
-  // Alert Banner
-  alertBanner: {
-    marginHorizontal: spacing.lg,
-    marginBottom: spacing.lg,
-    borderRadius: borderRadius.lg,
-    overflow: 'hidden',
-    ...shadows.medium,
-  },
-  alertGradient: {
-    flexDirection: 'row',
-    alignItems: 'center',
-    paddingHorizontal: spacing.md,
-    paddingVertical: spacing.sm,
-  },
-  alertText: {
-    ...typography.bodyMedium,
-    color: 'white',
-    flex: 1,
-    marginLeft: spacing.sm,
-  },
-
-  // Actions Section
-  actionsSection: {
-    paddingHorizontal: spacing.lg,
-    marginBottom: spacing.lg,
-  },
-  sectionTitle: {
-    ...typography.heading3,
-    color: colors.text,
-    marginBottom: spacing.lg,
-    fontWeight: '700',
-  },
-
-  // Primary Actions
-  primaryActions: {
-    marginBottom: spacing.lg,
-  },
-  emergencyCard: {
-    height: hp(15),
-    borderRadius: borderRadius.xl,
-    marginBottom: spacing.md,
-    overflow: 'hidden',
-    borderWidth: 1,
-    borderColor: 'rgba(255, 255, 255, 0.2)',
-    shadowColor: 'rgba(255, 71, 87, 0.4)',
-    shadowOffset: { width: 0, height: 8 },
-    shadowOpacity: 0.6,
-    shadowRadius: 24,
-    elevation: 8,
-  },
-  emergencyGradient: {
-    flex: 1,
-    justifyContent: 'center',
-    alignItems: 'center',
-    paddingHorizontal: spacing.lg,
-  },
-  emergencyText: {
-    ...typography.heading2,
-    color: 'white',
-    fontWeight: '800',
-    marginTop: spacing.sm,
-  },
-  emergencySubtext: {
-    ...typography.bodySmall,
-    color: 'rgba(255, 255, 255, 0.9)',
-    marginTop: spacing.xs,
-  },
-
-  locationCard: {
-    height: hp(12),
-    borderRadius: borderRadius.xl,
-    overflow: 'hidden',
-    borderWidth: 1,
-    borderColor: 'rgba(255, 255, 255, 0.2)',
-    shadowColor: 'rgba(59, 130, 246, 0.4)',
-    shadowOffset: { width: 0, height: 8 },
-    shadowOpacity: 0.5,
-    shadowRadius: 20,
-    elevation: 6,
-  },
-  locationGradient: {
-    flex: 1,
-    justifyContent: 'center',
-    alignItems: 'center',
-    paddingHorizontal: spacing.lg,
-  },
-  locationText: {
-    ...typography.bodyMedium,
-    color: 'white',
-    fontWeight: '600',
-    marginTop: spacing.sm,
-  },
-  locationSubtext: {
-    ...typography.caption,
-    color: 'rgba(255, 255, 255, 0.8)',
-    marginTop: spacing.xs,
-    textAlign: 'center',
-  },
-
-  // Secondary Actions
-  secondaryActions: {
-    flexDirection: 'row',
-    flexWrap: 'wrap',
-    justifyContent: 'space-between',
-  },
-  actionCard: {
-    width: '48%',
-    ...commonStyles.glassCardDark,
-    alignItems: 'center',
-    marginBottom: spacing.md,
-  },
-  actionIconContainer: {
-    marginBottom: spacing.md,
-  },
-  actionIconGradient: {
-    width: 50,
-    height: 50,
-    borderRadius: 25,
-    justifyContent: 'center',
-    alignItems: 'center',
-  },
-  actionTitle: {
-    ...typography.bodyMedium,
-    color: colors.text,
-    fontWeight: '600',
-    marginBottom: spacing.xs,
-    textAlign: 'center',
-  },
-  actionSubtitle: {
-    ...typography.caption,
-    color: colors.textSecondary,
-    textAlign: 'center',
-    lineHeight: 16,
-  },
-
-  // Tips Section
-  tipsSection: {
-    paddingHorizontal: spacing.lg,
-    marginBottom: spacing.lg,
-  },
-  tipCard: {
-    flexDirection: 'row',
-    alignItems: 'center',
-    ...commonStyles.glassCardDark,
-    marginBottom: spacing.sm,
-  },
-  tipText: {
-    ...typography.bodySmall,
-    color: colors.textSecondary,
-    marginLeft: spacing.sm,
-    flex: 1,
-    lineHeight: 18,
-  },
-
-  // Logout Section
-  logoutSection: {
-    paddingHorizontal: spacing.lg,
-    paddingBottom: spacing.xxl,
-  },
-  logoutButton: {
-    flexDirection: 'row',
-    alignItems: 'center',
-    justifyContent: 'center',
-    backgroundColor: 'rgba(239, 68, 68, 0.1)',
-    paddingVertical: spacing.md,
-    borderRadius: borderRadius.lg,
-    borderWidth: 1,
-    borderColor: 'rgba(239, 68, 68, 0.2)',
-  },
-  logoutText: {
-    ...typography.bodyMedium,
-    color: colors.errorLight,
-    marginLeft: spacing.xs,
-    fontWeight: '600',
-  },
-=======
-  container: { flex: 1, padding: 18, backgroundColor: '#0b1220' },
-  header: {
-    flexDirection: 'row',
-    alignItems: 'center',
-    marginTop: 4,
-    marginBottom: 16,
-  },
-  greeting: { color: '#9aa4b2', fontSize: 14 },
-  userName: { color: '#e5e7eb', fontSize: 20, fontWeight: '700' },
-  headerIconBtn: {
-    width: 40,
-    height: 40,
-    borderRadius: 12,
-    backgroundColor: 'rgba(148, 163, 184, 0.15)',
-    borderWidth: 1,
-    borderColor: 'rgba(148, 163, 184, 0.25)',
-    alignItems: 'center',
-    justifyContent: 'center',
-    marginLeft: 12,
-  },
-  chipsRow: {
-    flexDirection: 'row',
-    gap: 8,
-    marginBottom: 16,
-  },
-  chip: {
-    flexDirection: 'row',
-    alignItems: 'center',
-    gap: 6,
-    paddingVertical: 6,
-    paddingHorizontal: 10,
-    backgroundColor: 'rgba(30, 41, 59, 0.55)',
-    borderRadius: 999,
-    borderWidth: 1,
-    borderColor: 'rgba(71, 85, 105, 0.35)'
-  },
-  chipOk: { backgroundColor: 'rgba(6, 78, 59, 0.15)', borderColor: 'rgba(16, 185, 129, 0.35)' },
-  chipWarn: { backgroundColor: 'rgba(69, 10, 10, 0.15)', borderColor: 'rgba(239, 68, 68, 0.35)' },
-  chipAlert: { backgroundColor: 'rgba(120, 53, 15, 0.15)', borderColor: 'rgba(245, 158, 11, 0.35)' },
-  chipText: { fontSize: 12, fontWeight: '600' },
-  heroCard: {
-    backgroundColor: 'rgba(15, 23, 42, 0.7)',
-    borderWidth: 1,
-    borderColor: 'rgba(71, 85, 105, 0.35)',
-    borderRadius: 16,
-    padding: 16,
-    marginBottom: 16,
-  },
-  heroTitle: { color: '#e5e7eb', fontSize: 18, fontWeight: '700' },
-  heroSubtitle: { color: '#9aa4b2', fontSize: 13, marginTop: 6 },
-  sosButton: {
-    alignSelf: 'center',
-    marginTop: 14,
-    backgroundColor: '#ef4444',
-    borderRadius: 999,
-    paddingVertical: 16,
-    paddingHorizontal: 26,
-    flexDirection: 'row',
-    alignItems: 'center',
-    gap: 10,
-    shadowColor: '#ef4444',
-    shadowOpacity: 0.35,
-    shadowOffset: { width: 0, height: 8 },
-    shadowRadius: 16,
-    elevation: 6,
-  },
-  sosText: { color: '#fff', fontSize: 18, fontWeight: '800', letterSpacing: 1 },
-  sectionTitle: { color: '#9aa4b2', fontSize: 13, marginBottom: 10, marginTop: 6 },
-  grid: { flexDirection: 'row', flexWrap: 'wrap', gap: 12 },
-  tile: {
-    width: '48%',
-    backgroundColor: 'rgba(17, 24, 39, 0.7)',
-    borderRadius: 14,
-    padding: 14,
-    borderWidth: 1,
-    borderColor: 'rgba(71, 85, 105, 0.35)'
-  },
-  tileIconWrap: {
-    width: 40,
-    height: 40,
-    borderRadius: 12,
-    alignItems: 'center',
-    justifyContent: 'center',
-    borderWidth: 1,
-    marginBottom: 12,
-  },
-  tileTitle: { color: '#e5e7eb', fontWeight: '700' },
-  tileSubtitle: { color: '#94a3b8', fontSize: 12, marginTop: 4 },
   logout: { 
-    marginTop: 18,
+    marginTop: 'auto', 
     padding: 12, 
     alignItems: 'center',
-    justifyContent: 'center',
-    gap: 8,
-    backgroundColor: 'rgba(239, 68, 68, 0.08)',
-    borderRadius: 10,
+    backgroundColor: 'rgba(239, 68, 68, 0.1)',
+    borderRadius: 8,
     borderWidth: 1,
-    borderColor: 'rgba(239, 68, 68, 0.25)',
-    flexDirection: 'row'
-  },
-  logoutText: { color: '#ef4444', fontWeight: '700' }
->>>>>>> 5848ec0b
+    borderColor: 'rgba(239, 68, 68, 0.3)',
+  },
+  logoutText: { color: '#ff4d4f', fontWeight: '500' }
 });